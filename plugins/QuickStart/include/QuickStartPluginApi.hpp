--- conflicted
+++ resolved
@@ -50,12 +50,7 @@
    std::shared_ptr<api::IJobSource> createJobSource() const override;
    /**
     * @brief This method is responsible for initializing all components necessary to communicate with the job launching
-<<<<<<< HEAD
-    *        system supported by this Plugin, such as initializing Plugin specific options or the communication method
-    *        (e.g. a TCP socket).
-=======
     *        system supported by this Plugin, such as initializing the communication method (e.g. a TCP socket).
->>>>>>> 3b0b53b9
     *
     * @return Success if all components of the Plugin API could be initialized; Error otherwise.
     */
