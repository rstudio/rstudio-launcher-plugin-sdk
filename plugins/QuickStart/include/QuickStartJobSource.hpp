--- conflicted
+++ resolved
@@ -45,18 +45,6 @@
     */
    Error initialize() override;
 
-<<<<<<< HEAD
-   // TODO #7: Define cluster capabilities.
-
-   /**
-    * @brief Gets all RStudio jobs currently in the job scheduling system.
-    *
-    * @param out_jobs   All RStudio jobs currently in the job scheduling system.
-    *
-    * @return Success if all jobs could be retrieved; Error otherwise.
-    */
-   Error getJobs(api::JobList& out_jobs) const override;
-=======
    /**
     * @brief Gets the configuration and capabilities of this Job Source for the specified user.
     *
@@ -77,7 +65,15 @@
    virtual Error getConfiguration(
       const system::User& in_user,
       api::JobSourceConfiguration& out_configuration) const override;
->>>>>>> fb3e14c6
+
+   /**
+    * @brief Gets all RStudio jobs currently in the job scheduling system.
+    *
+    * @param out_jobs   All RStudio jobs currently in the job scheduling system.
+    *
+    * @return Success if all jobs could be retrieved; Error otherwise.
+    */
+   Error getJobs(api::JobList& out_jobs) const override;
 };
 
 } // namespace quickstart
