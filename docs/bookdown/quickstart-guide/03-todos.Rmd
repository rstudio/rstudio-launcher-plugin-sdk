# TODO Items {#todos}
This section will walk the developer through each of the QuickStart `TODO` items. As each `TODO` is completed, it is recommended to remove it from the code.

Throughout this chapter, an example Plugin Developer who is part of the "Orchid Organization" and developing a Launcher Plugin for the "Mars" job scheduling system will be used. The theoretical Mars job scheduling provides a C/C++ interface, which will be referred to as the `mars_api`. It provides a set of free functions which allow the caller to get details from the Mars job scheduling system. `mars_api` calls may throw `mars_exceptions` which need to be handled.

## TODO #1: Change Namespaces
 
TODO Location        Impact
-------------------  -----------------
QuickStartMain.cpp   All source files

The classes in the QuickStart RStudio Launcher Plugin are all in the `rstudio::launcher_plugins::quickstart` namespace. As desired, these namespaces may be changed. 

### Example

The Plugin Developer may change the following namespace definitions

```{c, echo=TRUE, eval=FALSE}
namespace rstudio {
namespace launcher_plugins {
namespace quickstart {
  ...
} // namespace quickstart
} // namespace launcher_plugins
} // namespace rstudio
```

to
```{c, echo=TRUE, eval=FALSE}
namespace orchid {
namespace mars {
  ...
} // namespace mars
} // namespace orchid
```


## TODO #2: Rename Classes
 
TODO Location        Impact
-------------------  -----------------
QuickStartMain.cpp   All source files

### Example

The developer may now wish to rename all the classes from `QuickStart*` to `Mars*`. For example, `QuickStartMain` would become `MarsMain`.

In addition, the developer may also wish to modify the include guards to match their new namespace and class names. For example,

```{c, echo=TRUE, eval=FALSE}
#ifndef QUICKSTART_QUICK_START_PLUGIN_API
#define QUICKSTART_QUICK_START_PLUGIN_API
```

might become

```{c, echo=TRUE, eval=FALSE}
#ifndef ORCHID_MARS_PLUGIN_API
#define ORCHID_MARS_PLUGIN_API
```

The naming schemes described here are only recommendations. The exact naming scheme is completely at the discretion of the developer.


## TODO #3: Change the Plugin Name
 
TODO Location        Impact
-------------------  -------------------
QuickStartMain.cpp   QuickStartMain.cpp


The plugin name is used to generate the program ID, which will be used for logging, and the configuration file name. By default, the program ID will be `"rstudio-" + getPluginName() + "-launcher"`. The configuration file name will be `"launcher." + getPluginName() + ".conf"` and must be located in `/etc/rstudio`.

### Example

The developer might now change

```{c, eval=FALSE}
std::string getPluginName() const override
{
  // TODO #3: Change the Plugin Name
  return "quickstart";
}
```

to 

```{c, eval=FALSE}
std::string getPluginName() const override
{
  return "mars";
}
```

## TODO #4: Optionally Change the Program ID
 
TODO Location        Impact
-------------------  -------------------
QuickStartMain.cpp   QuickStartMain.cpp


The program ID will be used to uniquely identify logs from the plugin that are sent to the system log. By default, the value will be `"rstudio-" + getPluginName() + "-launcher"`, however it is possible to override `AbstractMain::getProgramID()` to set a custom program ID.

### Example

The developer might add 

```{c, eval=FALSE}
std::string getProgramId() const override
{
  return "orchid-" + getProgramName() + "-launcher";
}
```

to `MarsMain.cpp`.

## TODO #7: Define Cluster Capabilities
 
TODO Location             Impact
------------------------  ----------------------------------------------------
QuickStartJobSource.hpp   QuickStartJobSource.hpp and QuickStartJobSource.cpp


RStudio applications which make use of the Launcher can determine the capabilities of each job scheduling system by submitting a cluster info request to the Launcher. Each Plugin is responsible for returning a complete and correct list of capabilities of the job scheduling system with which it integrates. For more information about the cluster info request, see the RStudio Launcher Plugin SDK Developer Guide.

Some aspects of the capabilities may be independent of the end user or the Launcher, and others may differ by user. If any capabilities should differ based on the end user, it is likely that these rules should be configurable by the system admin. For the convenience of the Plugin Developer, an `AbstractUserProfiles` class has been provided to facilitate the implementation of User Profiles. For more details about implementing this feature, please refer to the "User Profiles" section of RStudio Launcher Plugin SDK Developer Guide.

This section will describe the questions which need to be answered to correctly define the capabilities of a job scheduling system, and the method or methods which must be overridden to provide those answers to the Launcher.

* Does the job scheduling system support or require containers (such as Docker or Singularity containers)? If yes:
    + override the `IJobSource::supportsContainers` method to return `true`.
    + decide how the list of available container images should be determined. Override the `IJobSource::getContainerImages` method to return the list of available container images.
    + decide how the default container image should be determined, if any. The default container image is not required. Override the `IJobSource::getDefaultImage` method to return the default container image.
    * decide whether unknown images should be allowed. Override the `IJobSource::allowUnknownImages` method to return whether unknown images should be allowed or not.
    
    &nbsp;
    
    > Info: The RStudio Kubernetes Launcher Plugin allows system administrators to control the list of available container images, the default image, and whether unknown images should be allowed on a per-user or per-group basis through the User Profiles feature. For an example of what that configuration looks like, see the sample `launcher.kubernetes.profiles.conf` file in the [Job Launcher Plugin Configuration section of the RStudio Job Launcher Administrator's Guide](https://docs.rstudio.com/job-launcher/index.html#job-launcher-plugin-configuration).

* Does the job scheduling system support job queues? A job queue is a subset of machines within the job scheduling system. When a job is submitted to the job scheduling system, a specific queue may be requested and the job should be run on one or more of the machines in the requested queue. In some job scheduling systems, this may also be known as a "partition". If yes:
    + override the `IJobSource::getQueues` method to pull down the list of queues from the job scheduling system.
* Does the job scheduling system support setting resource limits on a job?
    + determine the type of resource limits that are supported by the job scheduling system. The SDK allows the following resource types: Cpu Count, Cpu Time, Memory, and Memory Swap. Override the `IJobSource::getResourceLimits` method. For each supported type add a `ResourceLimit` object of that type to the list of resource limits that will be returned, optionally setting the maximum and default values of that resource limit type.

    &nbsp;

    > Info: The existing RStudio Launcher Plugins allow system administrators to configure the maximum and default values for each resource type on a per-user or per-group basis through the User Profiles feature. From an exampleof what that looks like, see a sample `launcher.<plugin name>.profiles.conf` [Job Launcher Plugin Configuration section of the RStudio Job Launcher Administrator's Guide](https://docs.rstudio.com/job-launcher/index.html#job-launcher-plugin-configuration).

* Does the job scheduling system support other placement constraints that are important to surface? It is not necessary to surface every placement constraint supported by the job scheduling system; however if any constraints are commonly used or otherwise important to the end user, they may be surfaced through this feature. Examples of such constraints may be other types of resource limits (e.g. disk space, GPU count, GPU time, etc.), or other types of constraints entirely (e.g. disk type, region of a cloud service, etc.). If yes:
    + override the `IJobSource::getPlacementConstraints` method to return the list of custom placement constraints. For each placement constraint type, one `PlacementConstraint` object should be added to the list for each possible value of that constraint.

* Does the job scheduling system require any custom configuration settings that differ from job to job? These settings are not surfaced in the RStudio Server Pro UI. As such, end users will not be able to set their value and they should be used sparingly. If there is another way to get these values, either through the Options or the User Profiles, that method should be used instead. If there are any settings which cannot be supported in any other way:
    + override the `IJobSource::getCustomConfig` method to return the list of custom configuration settings. For each required custom configuration setting, add a `JobConfig` value to the list that defines the name and type of the configuration setting. The supported types are String, Int, Float, and Enum.

> Important: Whether or not to use the `system::User` parameter provided to each of the capabilities methods is at the discretion of the Plugin Developer. If the Plugin Developer does not wish to support User Profiles and does not have another method to determine per-user or per-group rules, the `system::User` parameter may simply be ignored.

### Example

Assume that the Mars scheduling system has the following capabilities:

* container support
* a way to list available container images that are available to a given user
* a way to set a limit on the number of CPUs, the amount of Memory, and the number of GPUs, and a way to check the maximum possible values that can be requested.
* job queues


```{c, eval=FALSE}
  Error getContainerImages(
    const system::User& in_user,
    std::set<std::string>& out_images) const override;

  Error getPlacementConstraints(
    const system::User&,
    std::vector<api::PlacementConstraint>& out_constraints) const override;

  Error getQueues(
    const system::User&,
    std::vector<std::string>& out_queues) const override;

  Error getResourceLimits(
    const system::User&,
    std::vector<api::ResourceLimit>& out_limits) const override;
```

to the `MarsJobSource` class definition in `MarsJobSource.hpp`, and

```{c, eval=FALSE}
Error MarsJobSource::getContainerImages(
  const system::User& in_user,
  std::set<std::string>& out_images) const
{
  try
  {
    std::vector<std::string> images = mars_api::get_images(in_user.getUsername());
  }
  catch (const mars_exception& e)
  {
    return Error("MarsApiError", e.code(), e.what(), ERROR_LOCATION);
  }
  

  out_images.insert(images.begin(), images.end());
  return Success();
}

Error MarsJobSource::getPlacementConstraints(
  const system::User&,
  std::vector<api::PlacementConstraint>& out_constraints) const
{
  int maxGpuCount = 0;
  try
  {
    maxGpuCount = mars_api::get_total_gpus();
  }
  catch (const mars_expcetion& e)
  {
    return Error("MarsApiError", e.code(), e.what(), ERROR_LOCATION);
  }
  
  for (int i = 0; i <= maxCpuCount; ++i)
    out_constraints.emplace_back("gpu_count", std::toString(i));
  
  return Success();
}

Error MarsJobSource::getQueues(
  const system::User&,
  std::vector<std::string>& out_queues) const
{
  try
  {
    out_queues  = mars_api::get_queues());
  }
  catch (const mars_expcetion& e)
  {
    return Error("MarsApiError", e.code(), e.what(), ERROR_LOCATION);
  }
  
  return Success();
}

Error MarsJobSource::getResourceLimits(
  const system::User&,
  std::vector<api::ResourceLimits>& out_limits) const
{
  int maxCpuCount = 0, maxMemoryMB = 0;
  try
  {
    maxCpuCount =  m_marsApi.get_total_cpus();
    maxMemoryMB = m_marsApi.get_max_memory();
  }
  catch (const mars_expcetion& e)
  {
    return Error("MarsApiError", e.code(), e.what(), ERROR_LOCATION);
  }
  
  out_limits.emplace_back(api::ResourceLimit::Type::CPU_COUNT, std::toString(maxCpuCount));
  out_limits.emplace_back(api::ResourceLimit::Type::MEMORY, std::toString((double)maxMemoryMB));
  
  return Success();
}
```

<<<<<<< HEAD
to `MarsJobSource.cpp`.
  
=======
to `TigerLilyMain.cpp`.

## TODO #5: Add Options 
 
TODO Location           Impact
----------------------  ---------------------------------------------
QuickStartOptions.cpp   QuickStartOptions.cpp, QuickStartOptions.hpp



The QuickStartOptions class demonstrates how to add job scheduling specific options to the Plugin. It may not be immediately obvious what options will be required for the Plugin, but when it does become clear that an option is needed it can be added here.

Continuing the previous example, suppose that the Tiger Lily job scheduling system can be controlled using an HTTP API, and it can be set up at a custom URL and port. The Orchid developer might then add a required option for the URL, an optional option for whether SSL should be used, and an optional option for the port. In that case, the developer might modify QuickStartOptions.hpp and QuickStartOptions.cpp in the following way:


```{c,eval=FALSE}
// QuickStartOptions.hpp =========================
class QuickStartOptions : public Noncopyable
{
public:
// ...
  
  bool getSampleOption() const;
   
// ...
   
private:
// ...
  
  bool m_sampleOption;
}
```

```{c,eval=FALSE}
// QuickStartOptions.cpp =========================
bool QuickStartOptions::getSampleOption() const 
{
  return m_sampleOption;
}

void QuickStartOptions::initialize()
{
   // TODO #5: Add options, as necessary.
   using namespace rstudio::launcher_plugins::options;
   Options& options = Options::getInstance();
   options.registerOptions()
      ("sample-option",
       Value<bool>(m_sampleOption).setDefaultValue(true),
       "sample option to demonstrate how to register options");
}

```

```{c,eval=FALSE}
// TigerLilyOptions.hpp ==========================
class TigerLilyOptions : public Noncopyable
{
public:
// ...
  
  const std::string& getHost() const;
  
  unsigned int getPort() const;
  
  bool getUseSsl() const;
   
// ...
   
private:
// ...
  
  std::string m_host;
  
  unsigned int m_port;
  
  bool m_useSsl;
}
```

```{c,eval=FALSE}
// TigerLilyOptions.cpp ==========================
const std::string& TigerLilyOptions::getHost() const 
{
  return m_host;
}

unsigned int TigerLilyOptions::getPort() const 
{
  if (m_port != 0)
    return m_port;
  
  if (m_useSsl)
    return 443;
  
  return 80;
}

bool TigerLilyOptions::getUseSsl() const 
{
  return m_useSsl;
}

void TigerLilyOptions::initialize()
{
   // TODO #5: Add options, as necessary.
   using namespace rstudio::launcher_plugins::options;
   Options& options = Options::getInstance();
   options.registerOptions()
      ("host",
       Value<std::string>(m_host),
       "the IP address or hostname of the Tiger Lily server")
      ("port",
       Value<unsigned int>(m_port).setDefaultValue(0),
       "the port to use for connecting to the Tiger Lily server")
      ("use-ssl",
       Value<bool>(m_useSsl).setDefaultValue(false),
       "whether to use HTTPS (true) or HTTP (false, default) when connecting to the Tiger Lily server");
}

```

## TODO #6: Initilaize Communication
 
TODO Location             Impact
------------------------  ------------------------
QuickStartJobSource.cpp   QuickStartJobSource.cpp


The next step is to initialize communication with the job scheduling system. This might involve opening a TCP connection to the job scheduling system which will remain open for the duration of the Plugin's lifetime, or it might involve testing that it is possible to connect to the job scheduling system. In the case of the sample Local Plugin, provided with this SDK, no communication test is necessary since jobs will be run on the local machine.

Any other tasks which need to be completed before the Plugin is ready to launch jobs must be completed here. For example, in the RStudio SLURM Launcher Plugin it was also necessary to check which timezone the SLURM cluster is using, since job timestamps need to be compared later on. If the Plugin implementation will be tied to a specific version, or set of versions, of the job scheduling system, that should be validated here as well.
>>>>>>> 3b0b53b9
<|MERGE_RESOLUTION|>--- conflicted
+++ resolved
@@ -113,159 +113,6 @@
 ```
 
 to `MarsMain.cpp`.
-
-## TODO #7: Define Cluster Capabilities
- 
-TODO Location             Impact
-------------------------  ----------------------------------------------------
-QuickStartJobSource.hpp   QuickStartJobSource.hpp and QuickStartJobSource.cpp
-
-
-RStudio applications which make use of the Launcher can determine the capabilities of each job scheduling system by submitting a cluster info request to the Launcher. Each Plugin is responsible for returning a complete and correct list of capabilities of the job scheduling system with which it integrates. For more information about the cluster info request, see the RStudio Launcher Plugin SDK Developer Guide.
-
-Some aspects of the capabilities may be independent of the end user or the Launcher, and others may differ by user. If any capabilities should differ based on the end user, it is likely that these rules should be configurable by the system admin. For the convenience of the Plugin Developer, an `AbstractUserProfiles` class has been provided to facilitate the implementation of User Profiles. For more details about implementing this feature, please refer to the "User Profiles" section of RStudio Launcher Plugin SDK Developer Guide.
-
-This section will describe the questions which need to be answered to correctly define the capabilities of a job scheduling system, and the method or methods which must be overridden to provide those answers to the Launcher.
-
-* Does the job scheduling system support or require containers (such as Docker or Singularity containers)? If yes:
-    + override the `IJobSource::supportsContainers` method to return `true`.
-    + decide how the list of available container images should be determined. Override the `IJobSource::getContainerImages` method to return the list of available container images.
-    + decide how the default container image should be determined, if any. The default container image is not required. Override the `IJobSource::getDefaultImage` method to return the default container image.
-    * decide whether unknown images should be allowed. Override the `IJobSource::allowUnknownImages` method to return whether unknown images should be allowed or not.
-    
-    &nbsp;
-    
-    > Info: The RStudio Kubernetes Launcher Plugin allows system administrators to control the list of available container images, the default image, and whether unknown images should be allowed on a per-user or per-group basis through the User Profiles feature. For an example of what that configuration looks like, see the sample `launcher.kubernetes.profiles.conf` file in the [Job Launcher Plugin Configuration section of the RStudio Job Launcher Administrator's Guide](https://docs.rstudio.com/job-launcher/index.html#job-launcher-plugin-configuration).
-
-* Does the job scheduling system support job queues? A job queue is a subset of machines within the job scheduling system. When a job is submitted to the job scheduling system, a specific queue may be requested and the job should be run on one or more of the machines in the requested queue. In some job scheduling systems, this may also be known as a "partition". If yes:
-    + override the `IJobSource::getQueues` method to pull down the list of queues from the job scheduling system.
-* Does the job scheduling system support setting resource limits on a job?
-    + determine the type of resource limits that are supported by the job scheduling system. The SDK allows the following resource types: Cpu Count, Cpu Time, Memory, and Memory Swap. Override the `IJobSource::getResourceLimits` method. For each supported type add a `ResourceLimit` object of that type to the list of resource limits that will be returned, optionally setting the maximum and default values of that resource limit type.
-
-    &nbsp;
-
-    > Info: The existing RStudio Launcher Plugins allow system administrators to configure the maximum and default values for each resource type on a per-user or per-group basis through the User Profiles feature. From an exampleof what that looks like, see a sample `launcher.<plugin name>.profiles.conf` [Job Launcher Plugin Configuration section of the RStudio Job Launcher Administrator's Guide](https://docs.rstudio.com/job-launcher/index.html#job-launcher-plugin-configuration).
-
-* Does the job scheduling system support other placement constraints that are important to surface? It is not necessary to surface every placement constraint supported by the job scheduling system; however if any constraints are commonly used or otherwise important to the end user, they may be surfaced through this feature. Examples of such constraints may be other types of resource limits (e.g. disk space, GPU count, GPU time, etc.), or other types of constraints entirely (e.g. disk type, region of a cloud service, etc.). If yes:
-    + override the `IJobSource::getPlacementConstraints` method to return the list of custom placement constraints. For each placement constraint type, one `PlacementConstraint` object should be added to the list for each possible value of that constraint.
-
-* Does the job scheduling system require any custom configuration settings that differ from job to job? These settings are not surfaced in the RStudio Server Pro UI. As such, end users will not be able to set their value and they should be used sparingly. If there is another way to get these values, either through the Options or the User Profiles, that method should be used instead. If there are any settings which cannot be supported in any other way:
-    + override the `IJobSource::getCustomConfig` method to return the list of custom configuration settings. For each required custom configuration setting, add a `JobConfig` value to the list that defines the name and type of the configuration setting. The supported types are String, Int, Float, and Enum.
-
-> Important: Whether or not to use the `system::User` parameter provided to each of the capabilities methods is at the discretion of the Plugin Developer. If the Plugin Developer does not wish to support User Profiles and does not have another method to determine per-user or per-group rules, the `system::User` parameter may simply be ignored.
-
-### Example
-
-Assume that the Mars scheduling system has the following capabilities:
-
-* container support
-* a way to list available container images that are available to a given user
-* a way to set a limit on the number of CPUs, the amount of Memory, and the number of GPUs, and a way to check the maximum possible values that can be requested.
-* job queues
-
-
-```{c, eval=FALSE}
-  Error getContainerImages(
-    const system::User& in_user,
-    std::set<std::string>& out_images) const override;
-
-  Error getPlacementConstraints(
-    const system::User&,
-    std::vector<api::PlacementConstraint>& out_constraints) const override;
-
-  Error getQueues(
-    const system::User&,
-    std::vector<std::string>& out_queues) const override;
-
-  Error getResourceLimits(
-    const system::User&,
-    std::vector<api::ResourceLimit>& out_limits) const override;
-```
-
-to the `MarsJobSource` class definition in `MarsJobSource.hpp`, and
-
-```{c, eval=FALSE}
-Error MarsJobSource::getContainerImages(
-  const system::User& in_user,
-  std::set<std::string>& out_images) const
-{
-  try
-  {
-    std::vector<std::string> images = mars_api::get_images(in_user.getUsername());
-  }
-  catch (const mars_exception& e)
-  {
-    return Error("MarsApiError", e.code(), e.what(), ERROR_LOCATION);
-  }
-  
-
-  out_images.insert(images.begin(), images.end());
-  return Success();
-}
-
-Error MarsJobSource::getPlacementConstraints(
-  const system::User&,
-  std::vector<api::PlacementConstraint>& out_constraints) const
-{
-  int maxGpuCount = 0;
-  try
-  {
-    maxGpuCount = mars_api::get_total_gpus();
-  }
-  catch (const mars_expcetion& e)
-  {
-    return Error("MarsApiError", e.code(), e.what(), ERROR_LOCATION);
-  }
-  
-  for (int i = 0; i <= maxCpuCount; ++i)
-    out_constraints.emplace_back("gpu_count", std::toString(i));
-  
-  return Success();
-}
-
-Error MarsJobSource::getQueues(
-  const system::User&,
-  std::vector<std::string>& out_queues) const
-{
-  try
-  {
-    out_queues  = mars_api::get_queues());
-  }
-  catch (const mars_expcetion& e)
-  {
-    return Error("MarsApiError", e.code(), e.what(), ERROR_LOCATION);
-  }
-  
-  return Success();
-}
-
-Error MarsJobSource::getResourceLimits(
-  const system::User&,
-  std::vector<api::ResourceLimits>& out_limits) const
-{
-  int maxCpuCount = 0, maxMemoryMB = 0;
-  try
-  {
-    maxCpuCount =  m_marsApi.get_total_cpus();
-    maxMemoryMB = m_marsApi.get_max_memory();
-  }
-  catch (const mars_expcetion& e)
-  {
-    return Error("MarsApiError", e.code(), e.what(), ERROR_LOCATION);
-  }
-  
-  out_limits.emplace_back(api::ResourceLimit::Type::CPU_COUNT, std::toString(maxCpuCount));
-  out_limits.emplace_back(api::ResourceLimit::Type::MEMORY, std::toString((double)maxMemoryMB));
-  
-  return Success();
-}
-```
-
-<<<<<<< HEAD
-to `MarsJobSource.cpp`.
-  
-=======
-to `TigerLilyMain.cpp`.
 
 ## TODO #5: Add Options 
  
@@ -396,4 +243,153 @@
 The next step is to initialize communication with the job scheduling system. This might involve opening a TCP connection to the job scheduling system which will remain open for the duration of the Plugin's lifetime, or it might involve testing that it is possible to connect to the job scheduling system. In the case of the sample Local Plugin, provided with this SDK, no communication test is necessary since jobs will be run on the local machine.
 
 Any other tasks which need to be completed before the Plugin is ready to launch jobs must be completed here. For example, in the RStudio SLURM Launcher Plugin it was also necessary to check which timezone the SLURM cluster is using, since job timestamps need to be compared later on. If the Plugin implementation will be tied to a specific version, or set of versions, of the job scheduling system, that should be validated here as well.
->>>>>>> 3b0b53b9
+
+## TODO #7: Define Cluster Capabilities
+ 
+TODO Location             Impact
+------------------------  ----------------------------------------------------
+QuickStartJobSource.hpp   QuickStartJobSource.hpp and QuickStartJobSource.cpp
+
+
+RStudio applications which make use of the Launcher can determine the capabilities of each job scheduling system by submitting a cluster info request to the Launcher. Each Plugin is responsible for returning a complete and correct list of capabilities of the job scheduling system with which it integrates. For more information about the cluster info request, see the RStudio Launcher Plugin SDK Developer Guide.
+
+Some aspects of the capabilities may be independent of the end user or the Launcher, and others may differ by user. If any capabilities should differ based on the end user, it is likely that these rules should be configurable by the system admin. For the convenience of the Plugin Developer, an `AbstractUserProfiles` class has been provided to facilitate the implementation of User Profiles. For more details about implementing this feature, please refer to the "User Profiles" section of RStudio Launcher Plugin SDK Developer Guide.
+
+This section will describe the questions which need to be answered to correctly define the capabilities of a job scheduling system, and the method or methods which must be overridden to provide those answers to the Launcher.
+
+* Does the job scheduling system support or require containers (such as Docker or Singularity containers)? If yes:
+    + override the `IJobSource::supportsContainers` method to return `true`.
+    + decide how the list of available container images should be determined. Override the `IJobSource::getContainerImages` method to return the list of available container images.
+    + decide how the default container image should be determined, if any. The default container image is not required. Override the `IJobSource::getDefaultImage` method to return the default container image.
+    * decide whether unknown images should be allowed. Override the `IJobSource::allowUnknownImages` method to return whether unknown images should be allowed or not.
+    
+    &nbsp;
+    
+    > Info: The RStudio Kubernetes Launcher Plugin allows system administrators to control the list of available container images, the default image, and whether unknown images should be allowed on a per-user or per-group basis through the User Profiles feature. For an example of what that configuration looks like, see the sample `launcher.kubernetes.profiles.conf` file in the [Job Launcher Plugin Configuration section of the RStudio Job Launcher Administrator's Guide](https://docs.rstudio.com/job-launcher/index.html#job-launcher-plugin-configuration).
+
+* Does the job scheduling system support job queues? A job queue is a subset of machines within the job scheduling system. When a job is submitted to the job scheduling system, a specific queue may be requested and the job should be run on one or more of the machines in the requested queue. In some job scheduling systems, this may also be known as a "partition". If yes:
+    + override the `IJobSource::getQueues` method to pull down the list of queues from the job scheduling system.
+* Does the job scheduling system support setting resource limits on a job?
+    + determine the type of resource limits that are supported by the job scheduling system. The SDK allows the following resource types: Cpu Count, Cpu Time, Memory, and Memory Swap. Override the `IJobSource::getResourceLimits` method. For each supported type add a `ResourceLimit` object of that type to the list of resource limits that will be returned, optionally setting the maximum and default values of that resource limit type.
+
+    &nbsp;
+
+    > Info: The existing RStudio Launcher Plugins allow system administrators to configure the maximum and default values for each resource type on a per-user or per-group basis through the User Profiles feature. From an exampleof what that looks like, see a sample `launcher.<plugin name>.profiles.conf` [Job Launcher Plugin Configuration section of the RStudio Job Launcher Administrator's Guide](https://docs.rstudio.com/job-launcher/index.html#job-launcher-plugin-configuration).
+
+* Does the job scheduling system support other placement constraints that are important to surface? It is not necessary to surface every placement constraint supported by the job scheduling system; however if any constraints are commonly used or otherwise important to the end user, they may be surfaced through this feature. Examples of such constraints may be other types of resource limits (e.g. disk space, GPU count, GPU time, etc.), or other types of constraints entirely (e.g. disk type, region of a cloud service, etc.). If yes:
+    + override the `IJobSource::getPlacementConstraints` method to return the list of custom placement constraints. For each placement constraint type, one `PlacementConstraint` object should be added to the list for each possible value of that constraint.
+
+* Does the job scheduling system require any custom configuration settings that differ from job to job? These settings are not surfaced in the RStudio Server Pro UI. As such, end users will not be able to set their value and they should be used sparingly. If there is another way to get these values, either through the Options or the User Profiles, that method should be used instead. If there are any settings which cannot be supported in any other way:
+    + override the `IJobSource::getCustomConfig` method to return the list of custom configuration settings. For each required custom configuration setting, add a `JobConfig` value to the list that defines the name and type of the configuration setting. The supported types are String, Int, Float, and Enum.
+
+> Important: Whether or not to use the `system::User` parameter provided to each of the capabilities methods is at the discretion of the Plugin Developer. If the Plugin Developer does not wish to support User Profiles and does not have another method to determine per-user or per-group rules, the `system::User` parameter may simply be ignored.
+
+### Example
+
+Assume that the Mars scheduling system has the following capabilities:
+
+* container support
+* a way to list available container images that are available to a given user
+* a way to set a limit on the number of CPUs, the amount of Memory, and the number of GPUs, and a way to check the maximum possible values that can be requested.
+* job queues
+
+
+```{c, eval=FALSE}
+  Error getContainerImages(
+    const system::User& in_user,
+    std::set<std::string>& out_images) const override;
+
+  Error getPlacementConstraints(
+    const system::User&,
+    std::vector<api::PlacementConstraint>& out_constraints) const override;
+
+  Error getQueues(
+    const system::User&,
+    std::vector<std::string>& out_queues) const override;
+
+  Error getResourceLimits(
+    const system::User&,
+    std::vector<api::ResourceLimit>& out_limits) const override;
+```
+
+to the `MarsJobSource` class definition in `MarsJobSource.hpp`, and
+
+```{c, eval=FALSE}
+Error MarsJobSource::getContainerImages(
+  const system::User& in_user,
+  std::set<std::string>& out_images) const
+{
+  try
+  {
+    std::vector<std::string> images = mars_api::get_images(in_user.getUsername());
+  }
+  catch (const mars_exception& e)
+  {
+    return Error("MarsApiError", e.code(), e.what(), ERROR_LOCATION);
+  }
+  
+
+  out_images.insert(images.begin(), images.end());
+  return Success();
+}
+
+Error MarsJobSource::getPlacementConstraints(
+  const system::User&,
+  std::vector<api::PlacementConstraint>& out_constraints) const
+{
+  int maxGpuCount = 0;
+  try
+  {
+    maxGpuCount = mars_api::get_total_gpus();
+  }
+  catch (const mars_expcetion& e)
+  {
+    return Error("MarsApiError", e.code(), e.what(), ERROR_LOCATION);
+  }
+  
+  for (int i = 0; i <= maxCpuCount; ++i)
+    out_constraints.emplace_back("gpu_count", std::toString(i));
+  
+  return Success();
+}
+
+Error MarsJobSource::getQueues(
+  const system::User&,
+  std::vector<std::string>& out_queues) const
+{
+  try
+  {
+    out_queues  = mars_api::get_queues());
+  }
+  catch (const mars_expcetion& e)
+  {
+    return Error("MarsApiError", e.code(), e.what(), ERROR_LOCATION);
+  }
+  
+  return Success();
+}
+
+Error MarsJobSource::getResourceLimits(
+  const system::User&,
+  std::vector<api::ResourceLimits>& out_limits) const
+{
+  int maxCpuCount = 0, maxMemoryMB = 0;
+  try
+  {
+    maxCpuCount =  m_marsApi.get_total_cpus();
+    maxMemoryMB = m_marsApi.get_max_memory();
+  }
+  catch (const mars_expcetion& e)
+  {
+    return Error("MarsApiError", e.code(), e.what(), ERROR_LOCATION);
+  }
+  
+  out_limits.emplace_back(api::ResourceLimit::Type::CPU_COUNT, std::toString(maxCpuCount));
+  out_limits.emplace_back(api::ResourceLimit::Type::MEMORY, std::toString((double)maxMemoryMB));
+  
+  return Success();
+}
+```
+
+to `MarsJobSource.cpp`.
+  