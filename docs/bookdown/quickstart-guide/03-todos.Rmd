--- conflicted
+++ resolved
@@ -279,12 +279,7 @@
 
 The Plugin Developer may now change
 
-<<<<<<< HEAD
-```{Rcpp, eval=FALSE}
-=======
-
-```{Rcpp,eval=FALSE}
->>>>>>> fb3e14c6
+```{Rcpp, eval=FALSE}
 #include <QuickStartJobSource.hpp>
 
 #include <Error.hpp>
@@ -336,11 +331,7 @@
 } // namespace orchid
 ```
 
-<<<<<<< HEAD
-## TODO #7: Define Cluster Capabilities {#todo-7}
-=======
-## TODO #7: Define the Cluster Configuration
->>>>>>> fb3e14c6
+## TODO #7: Define Cluster Configuration {#todo-7}
  
 TODO Location             Impact
 ------------------------  ------------------------
@@ -446,8 +437,7 @@
 }
 ```
 
-<<<<<<< HEAD
-to `MarsJobSource.cpp`.
+in `MarsJobSource.cpp`.
   
   
 ## TODO #8: Pull all jobs {#todo-8}
@@ -526,8 +516,4 @@
 }
 ```
 
-in `MarsJobSource.cpp`.
-=======
-in `MarsJobSource.cpp`.
-  
->>>>>>> fb3e14c6
+in `MarsJobSource.cpp`.