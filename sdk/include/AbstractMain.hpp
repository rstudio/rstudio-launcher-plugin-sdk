/*
 * AbstractMain.hpp
 *
 * Copyright (C) 2019-20 by RStudio, PBC
 *
 * Permission is hereby granted, free of charge, to any person obtaining a copy of this software and associated
 * documentation files (the "Software"), to deal in the Software without restriction, including without limitation the
 * rights to use, copy, modify, merge, publish, distribute, sublicense, and/or sell copies of the Software, and to
 * permit persons to whom the Software is furnished to do so, subject to the following conditions:
 *
 * The above copyright notice and this permission notice shall be included in all copies or substantial portions of the
 * Software.
 *
 * THE SOFTWARE IS PROVIDED "AS IS", WITHOUT WARRANTY OF ANY KIND, EXPRESS OR IMPLIED, INCLUDING BUT NOT LIMITED TO THE
 * WARRANTIES OF MERCHANTABILITY, FITNESS FOR A PARTICULAR PURPOSE AND NONINFRINGEMENT. IN NO EVENT SHALL THE AUTHORS OR
 * COPYRIGHT HOLDERS BE LIABLE FOR ANY CLAIM, DAMAGES OR OTHER LIABILITY, WHETHER IN AN ACTION OF CONTRACT, TORT OR
 * OTHERWISE, ARISING FROM, OUT OF OR IN CONNECTION WITH THE SOFTWARE OR THE USE OR OTHER DEALINGS IN THE SOFTWARE.
 *
 */

#ifndef LAUNCHER_PLUGINS_ABSTRACT_MAIN_HPP
#define LAUNCHER_PLUGINS_ABSTRACT_MAIN_HPP

#include <Noncopyable.hpp>

#include <memory>
#include <system/FilePath.hpp>

#include <api/AbstractPluginApi.hpp>
#include <comms/AbstractLauncherCommunicator.hpp>

namespace rstudio {
namespace launcher_plugins {

/**
 * @brief Base class for the PluginMain class, which runs the plugin.
 */
class AbstractMain : public Noncopyable
{
public:
   /**
    * @brief Default destructor.
<<<<<<< HEAD
    */
   virtual ~AbstractMain() = default;

   /**
    * @brief Initializes the process in preparation to run.
    *
    * @return Success if the process could be initialized; Error otherwise.
=======
>>>>>>> 3b0b53b9
    */
   Error initialize();

   /**
    * @brief Runs the plugin.
    *
    * @param in_argCount    The number of arguments in in_argList.
    * @param in_argList     The argument list to the program.
    *
    * @return 0 on a successful exit. A non-zero error code, otherwise.
    */
   int run(int in_argCount, char** in_argList);

protected:
   /**
    * @brief Default Constructor.
    */
   AbstractMain();

private:
   /**
    * @brief Creates the Launcher Plugin API.
    *
    * @param in_launcherCommunicator    The communicator that will be used to send and receive messages from the RStudio
    *                                   Launcher.
    *
    * @return The Plugin specific Launcher Plugin API.
    */
   virtual std::shared_ptr<api::AbstractPluginApi> createLauncherPluginApi(
      std::shared_ptr<comms::AbstractLauncherCommunicator> in_launcherCommunicator) const = 0;

   /**
    * @brief Gets the configuration file for this program. The default is /etc/rstudio/launcher.<pluginName>.conf.
    *
    * @return The configuration file for this program.
    */
   virtual system::FilePath getConfigFile() const;

   /**
    * @brief Gets the name of this plugin.
    *
    * @return The name of this plugin.
    */
   virtual std::string getPluginName() const = 0;

   /**
    * @brief Gets the unique program ID for this plugin. The default ID is rstudio-<pluginName>-launcher.
    *
    * @return The unique program ID for this plugin.
    */
    virtual std::string getProgramId() const;

<<<<<<< HEAD
=======
    /**
     * @brief Initializes the main process, including custom options.
     *
     * @return Success if the process could be initialized; Error otherwise.
     */
    virtual Error initialize() = 0;

>>>>>>> 3b0b53b9
    // Private implementation of abstract main.
    PRIVATE_IMPL_SHARED(m_abstractMainImpl);
};

} // namespace launcher_plugins
} // namespace rstudio

#endif<|MERGE_RESOLUTION|>--- conflicted
+++ resolved
@@ -40,18 +40,8 @@
 public:
    /**
     * @brief Default destructor.
-<<<<<<< HEAD
     */
    virtual ~AbstractMain() = default;
-
-   /**
-    * @brief Initializes the process in preparation to run.
-    *
-    * @return Success if the process could be initialized; Error otherwise.
-=======
->>>>>>> 3b0b53b9
-    */
-   Error initialize();
 
    /**
     * @brief Runs the plugin.
@@ -102,8 +92,6 @@
     */
     virtual std::string getProgramId() const;
 
-<<<<<<< HEAD
-=======
     /**
      * @brief Initializes the main process, including custom options.
      *
@@ -111,7 +99,6 @@
      */
     virtual Error initialize() = 0;
 
->>>>>>> 3b0b53b9
     // Private implementation of abstract main.
     PRIVATE_IMPL_SHARED(m_abstractMainImpl);
 };
