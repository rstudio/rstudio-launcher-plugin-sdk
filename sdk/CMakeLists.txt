# vi: set ft=cmake:

#
# CMakeLists.txt
#
# Copyright (C) 2019 by RStudio, Inc.
#
# Permission is hereby granted, free of charge, to any person obtaining a copy of this software and associated
# documentation files (the "Software"), to deal in the Software without restriction, including without limitation the
# rights to use, copy, modify, merge, publish, distribute, sublicense, and/or sell copies of the Software, and to
# permit persons to whom the Software is furnished to do so, subject to the following conditions:
#
# The above copyright notice and this permission notice shall be included in all copies or substantial portions of the
# Software.
#
# THE SOFTWARE IS PROVIDED "AS IS", WITHOUT WARRANTY OF ANY KIND, EXPRESS OR IMPLIED, INCLUDING BUT NOT LIMITED TO THE
# WARRANTIES OF MERCHANTABILITY, FITNESS FOR A PARTICULAR PURPOSE AND NONINFRINGEMENT. IN NO EVENT SHALL THE AUTHORS OR
# COPYRIGHT HOLDERS BE LIABLE FOR ANY CLAIM, DAMAGES OR OTHER LIABILITY, WHETHER IN AN ACTION OF CONTRACT, TORT OR
# OTHERWISE, ARISING FROM, OUT OF OR IN CONNECTION WITH THE SOFTWARE OR THE USE OR OTHER DEALINGS IN THE SOFTWARE.
#

cmake_minimum_required(VERSION 3.14)
project(rstudio_launcher_plugin_sdk)

set(CMAKE_CXX_STANDARD 11)

# include files
file(GLOB_RECURSE RLPS_HEADER_FILES "*.h*")

# souce files
set(RLPS_SOURCE_FILES
   src/AbstractMain.cpp
   src/Error.cpp
   src/json/Json.cpp
   src/logging/FileLogDestination.cpp
   src/logging/Logger.cpp
   src/logging/StderrLogDestination.cpp
   src/logging/SyslogDestination.cpp
   src/options/Options.cpp
   src/system/FilePath.cpp
   src/system/ReaderWriterMutex.cpp
   src/system/User.cpp
)

# include directory
include_directories(
   include
   src
)

# define library
add_library(rstudio-launcher-plugin-sdk-lib STATIC
   ${RLPS_SOURCE_FILES}
   ${RLPS_HEADER_FILES}
)

set(RLPS_BOOST_LIBS
   Boost::filesystem
   Boost::program_options
<<<<<<< HEAD
   Boost::thread
)

target_link_libraries(rstudio-launcher-plugin-sdk-lib
   ${RLPS_BOOST_LIBS}
)

# define executables for unit tests
if (NOT RLPS_UNIT_TESTS_DISABLED)
   # options tests are complex, so they have their own CMakeLists.txt
   add_subdirectory(src/options/tests)
endif()
=======
   Boost::regex
   Boost::thread)
>>>>>>> 9805e406
<|MERGE_RESOLUTION|>--- conflicted
+++ resolved
@@ -57,7 +57,7 @@
 set(RLPS_BOOST_LIBS
    Boost::filesystem
    Boost::program_options
-<<<<<<< HEAD
+   Boost::regex
    Boost::thread
 )
 
@@ -69,8 +69,4 @@
 if (NOT RLPS_UNIT_TESTS_DISABLED)
    # options tests are complex, so they have their own CMakeLists.txt
    add_subdirectory(src/options/tests)
-endif()
-=======
-   Boost::regex
-   Boost::thread)
->>>>>>> 9805e406
+endif()