# vi: set ft=cmake:

#
# CMakeLists.txt
#
# Copyright (C) 2019-20 by RStudio, PBC
#
# Permission is hereby granted, free of charge, to any person obtaining a copy of this software and associated
# documentation files (the "Software"), to deal in the Software without restriction, including without limitation the
# rights to use, copy, modify, merge, publish, distribute, sublicense, and/or sell copies of the Software, and to
# permit persons to whom the Software is furnished to do so, subject to the following conditions:
#
# The above copyright notice and this permission notice shall be included in all copies or substantial portions of the
# Software.
#
# THE SOFTWARE IS PROVIDED "AS IS", WITHOUT WARRANTY OF ANY KIND, EXPRESS OR IMPLIED, INCLUDING BUT NOT LIMITED TO THE
# WARRANTIES OF MERCHANTABILITY, FITNESS FOR A PARTICULAR PURPOSE AND NONINFRINGEMENT. IN NO EVENT SHALL THE AUTHORS OR
# COPYRIGHT HOLDERS BE LIABLE FOR ANY CLAIM, DAMAGES OR OTHER LIABILITY, WHETHER IN AN ACTION OF CONTRACT, TORT OR
# OTHERWISE, ARISING FROM, OUT OF OR IN CONNECTION WITH THE SOFTWARE OR THE USE OR OTHER DEALINGS IN THE SOFTWARE.
#

cmake_minimum_required(VERSION 3.14)
project(rstudio_launcher_plugin_sdk)

set(CMAKE_CXX_STANDARD 11)

# include files
file(GLOB_RECURSE RLPS_HEADER_FILES "*.h*")

# souce files
set(RLPS_SOURCE_FILES
   src/AbstractMain.cpp
   src/Error.cpp
   src/api/AbstractPluginApi.cpp
   src/api/Constants.cpp
<<<<<<< HEAD
   src/api/Job.cpp
=======
>>>>>>> 3b0b53b9
   src/api/Request.cpp
   src/api/Response.cpp
   src/comms/AbstractLauncherCommunicator.cpp
   src/comms/MessageHandler.cpp
   src/comms/StdIOLauncherCommunicator.cpp
   src/json/Json.cpp
   src/json/JsonUtils.cpp
   src/logging/FileLogDestination.cpp
   src/logging/Logger.cpp
   src/logging/StderrLogDestination.cpp
   src/logging/SyslogDestination.cpp
   src/options/Options.cpp
   src/system/Asio.cpp
<<<<<<< HEAD
   src/system/DateTime.cpp
=======
>>>>>>> 3b0b53b9
   src/system/FilePath.cpp
   src/system/PosixSystem.cpp
   src/system/ReaderWriterMutex.cpp
   src/system/User.cpp
   src/utils/ErrorUtils.cpp
)

# include directory
include_directories(
   include
   src
)

# define library
add_library(rstudio-launcher-plugin-sdk-lib STATIC
   ${RLPS_SOURCE_FILES}
   ${RLPS_HEADER_FILES}
)

set(RLPS_BOOST_LIBS
   Boost::filesystem
   Boost::program_options
   Boost::regex
   Boost::thread
)

find_library(PTHREAD_LIBS pthread)

target_link_libraries(rstudio-launcher-plugin-sdk-lib
   ${RLPS_BOOST_LIBS}
   ${PTHREAD_LIBS}
)

# define executables for unit tests
if (NOT RLPS_UNIT_TESTS_DISABLED)
<<<<<<< HEAD
   add_subdirectory(src/tests)
=======
>>>>>>> 3b0b53b9
   add_subdirectory(src/api/tests)
   add_subdirectory(src/comms/tests)
   add_subdirectory(src/options/tests)
   add_subdirectory(src/system/tests)
endif()<|MERGE_RESOLUTION|>--- conflicted
+++ resolved
@@ -33,27 +33,20 @@
    src/Error.cpp
    src/api/AbstractPluginApi.cpp
    src/api/Constants.cpp
-<<<<<<< HEAD
    src/api/Job.cpp
-=======
->>>>>>> 3b0b53b9
    src/api/Request.cpp
    src/api/Response.cpp
    src/comms/AbstractLauncherCommunicator.cpp
    src/comms/MessageHandler.cpp
    src/comms/StdIOLauncherCommunicator.cpp
    src/json/Json.cpp
-   src/json/JsonUtils.cpp
    src/logging/FileLogDestination.cpp
    src/logging/Logger.cpp
    src/logging/StderrLogDestination.cpp
    src/logging/SyslogDestination.cpp
    src/options/Options.cpp
    src/system/Asio.cpp
-<<<<<<< HEAD
    src/system/DateTime.cpp
-=======
->>>>>>> 3b0b53b9
    src/system/FilePath.cpp
    src/system/PosixSystem.cpp
    src/system/ReaderWriterMutex.cpp
@@ -89,10 +82,7 @@
 
 # define executables for unit tests
 if (NOT RLPS_UNIT_TESTS_DISABLED)
-<<<<<<< HEAD
    add_subdirectory(src/tests)
-=======
->>>>>>> 3b0b53b9
    add_subdirectory(src/api/tests)
    add_subdirectory(src/comms/tests)
    add_subdirectory(src/options/tests)
