/*
 * Error.cpp
 *
 * Copyright (C) 2009-19 by RStudio, Inc.
 *
 * Unless you have received this program directly from RStudio pursuant to the terms of a commercial license agreement
 * with RStudio, then this program is licensed to you under the following terms:
 *
 * Permission is hereby granted, free of charge, to any person obtaining a copy of this software and associated
 * documentation files (the "Software"), to deal in the Software without restriction, including without limitation the
 * rights to use, copy, modify, merge, publish, distribute, sublicense, and/or sell copies of the Software, and to
 * permit persons to whom the Software is furnished to do so, subject to the following conditions:
 *
 * The above copyright notice and this permission notice shall be included in all copies or substantial portions of the
 * Software.
 *
 * THE SOFTWARE IS PROVIDED "AS IS", WITHOUT WARRANTY OF ANY KIND, EXPRESS OR IMPLIED, INCLUDING BUT NOT LIMITED TO THE
 * WARRANTIES OF MERCHANTABILITY, FITNESS FOR A PARTICULAR PURPOSE AND NONINFRINGEMENT. IN NO EVENT SHALL THE AUTHORS OR
 * COPYRIGHT HOLDERS BE LIABLE FOR ANY CLAIM, DAMAGES OR OTHER LIABILITY, WHETHER IN AN ACTION OF CONTRACT, TORT OR
 * OTHERWISE, ARISING FROM, OUT OF OR IN CONNECTION WITH THE SOFTWARE OR THE USE OR OTHER DEALINGS IN THE SOFTWARE.
 *
 */

#include <ostream>

#include <Error.hpp>
#include <system/FilePath.hpp>
#include <logging/Logger.hpp>
#include <SafeConvert.hpp>

#ifdef _WIN32
#include <boost/system/windows_error.hpp>
#endif

using namespace rstudio::launcher_plugins::system;

namespace rstudio {
namespace launcher_plugins {

namespace {

const std::string s_errorExpected = "expected";
const std::string s_errorExpectedValue = "yes";

constexpr const char* s_occurredAt = "OCCURRED AT";
constexpr const char* s_causedBy = "CAUSED BY";

} // anonymous namespace


// Error Location ======================================================================================================
std::ostream& operator<<(std::ostream& in_os, const ErrorLocation& in_location)
{
   in_os << in_location.getFunction() << " "
         << in_location.getFile() << ":"
         << in_location.getLine();

   return in_os;
}

struct ErrorLocation::Impl
{
   Impl() : Line(0)
   {
   }

   Impl(const char* in_function, const char* in_file, long in_line) :
      Function(in_function), File(in_file), Line(in_line)
   {
   }

   std::string Function;
   std::string File;
   long Line;
};

PRIVATE_IMPL_DELETER_IMPL(ErrorLocation)

ErrorLocation::ErrorLocation() :
   m_impl(new Impl())
{
}

ErrorLocation::ErrorLocation(const ErrorLocation& in_other) :
   m_impl(new Impl(*in_other.m_impl))
{
}

ErrorLocation::ErrorLocation(rstudio::launcher_plugins::ErrorLocation&& in_other) noexcept :
   m_impl(std::move(in_other.m_impl))
{
   // Don't leave an error location with a nullptr impl.
   in_other.m_impl.reset(new Impl());
}

ErrorLocation::ErrorLocation(const char* in_function, const char* in_file, long in_line) :
   m_impl(new Impl(in_function, in_file, in_line))
{
}

ErrorLocation& ErrorLocation::operator=(const ErrorLocation& in_other)
{
   m_impl->File = in_other.m_impl->File;
   m_impl->Function = in_other.m_impl->Function;
   m_impl->Line = in_other.m_impl->Line;

   return *this;
}

bool ErrorLocation::operator==(const ErrorLocation& in_location) const
{
   return getFunction() == in_location.getFunction() &&
          getFile() == in_location.getFile() &&
          getLine() == in_location.getLine();
}

std::string ErrorLocation::asString() const
{
   std::ostringstream ostr;
   ostr << *this;
   return ostr.str();
}

const std::string& ErrorLocation::getFunction() const
{
   return m_impl->Function;
}

const std::string& ErrorLocation::getFile() const
{
   return m_impl->File;
}

long ErrorLocation::getLine() const
{
   return m_impl->Line;
}

bool ErrorLocation::hasLocation() const
{
   return getLine() > 0;
}

// Error ===============================================================================================================
// COPYING: via shared_ptr, mutating functions must call copyOnWrite prior to executing
struct Error::Impl
{
   Impl() : Code(0)
   { }

   Impl(const Impl& in_other) = default;

   Impl(int in_code, std::string in_name, ErrorLocation in_location) :
      Code(in_code),
      Name(std::move(in_name)),
      Location(std::move(in_location))
   { }

   Impl(int in_code, std::string in_name, const Error& in_cause, ErrorLocation in_location) :
      Code(in_code),
      Name(std::move(in_name)),
      Cause(in_cause),
      Location(std::move(in_location))
   { }

   Impl(int in_code, std::string in_name, std::string in_message, ErrorLocation in_location) :
      Code(in_code),
      Name(std::move(in_name)),
      Message(std::move(in_message)),
      Location(std::move(in_location))
   { }

   Impl(int in_code, std::string in_name, std::string in_message, const Error& in_cause, ErrorLocation in_location) :
      Code(in_code),
      Name(std::move(in_name)),
      Message(std::move(in_message)),
      Cause(in_cause),
      Location(std::move(in_location))
   { }

   int Code;
   std::string Name;
   std::string Message;
   ErrorProperties Properties;
   Error Cause;
   ErrorLocation Location;
};

// This is a shallow copy because deep copy will only be performed on a write.
Error::Error(const Error& in_other) :
   m_impl(in_other.m_impl)
{
}

Error::Error(const boost::system::error_code& in_ec, const ErrorLocation& in_location) :
   m_impl(new Impl(in_ec.value(), in_ec.category().name(), in_ec.message(), in_location))
{
}

Error::Error(const boost::system::error_code& in_ec, const Error& in_cause, const ErrorLocation& in_location) :
   m_impl(new Impl(in_ec.value(), in_ec.category().name(), in_ec.message(), in_cause, in_location))
{
}

Error::Error(const boost::system::error_code& in_ec, std::string in_message, const ErrorLocation& in_location) :
   m_impl(new Impl(in_ec.value(), in_ec.category().name(), std::move(in_message), in_location))
{
}

Error::Error(
   const boost::system::error_code& in_ec,
   std::string in_message,
   const Error& in_cause,
   const ErrorLocation& in_location) :
      m_impl(new Impl(in_ec.value(), in_ec.category().name(), std::move(in_message), in_cause, in_location))
{
}

Error::Error(int in_code, std::string in_name, const ErrorLocation& in_location) :
   m_impl(new Impl(in_code, std::move(in_name), in_location))
{
}

Error::Error(int in_code, std::string in_name, const Error& in_cause, const ErrorLocation& in_location) :
   m_impl(new Impl(in_code, std::move(in_name), in_cause, in_location))
{
}

Error::Error(int in_code, std::string in_name, std::string in_message, const ErrorLocation& in_location) :
   m_impl(new Impl(in_code, std::move(in_name), std::move(in_message), in_location))
{
}

Error::Error(
   int in_code,
   std::string in_name,
   std::string in_message,
   const Error& in_cause,
   const ErrorLocation& in_location) :
      m_impl(new Impl(in_code, std::move(in_name), std::move(in_message), in_cause, in_location))
{
}

Error::operator bool() const
{
   return isError();
}

bool Error::operator!() const
{
   return !isError();
}

<<<<<<< HEAD
bool Error::operator!() const
{
   return !operator bool();
}

std::string Error::asString() const
=======
bool Error::operator==(const Error& in_other) const
>>>>>>> 9805e406
{
   if ((m_impl == nullptr) || (m_impl->Code == 0))
      return (in_other.m_impl == nullptr) || (in_other.m_impl->Code == 0);
   if ((in_other.m_impl == nullptr) || (in_other.m_impl->Code == 0))
      return false; // This error is neither empty nor 0.
   return (m_impl->Code == in_other.m_impl->Code) && (m_impl->Name == in_other.m_impl->Name);
}

bool Error::operator==(const boost::system::error_code& in_ec) const
{
   if ((m_impl == nullptr) || (m_impl->Code == 0))
      return in_ec.value() == 0;
   return (m_impl->Code == in_ec.value()) && (m_impl->Name == in_ec.category().name());
}

bool Error::operator!=(const rstudio::launcher_plugins::Error& in_other) const
{
   return !(*this == in_other);
}

bool Error::operator!=(const boost::system::error_code& in_ec) const
{
   return !(*this == in_ec);
}

void Error::addOrUpdateProperty(const std::string& in_name, const std::string& in_value)
{
   copyOnWrite();

   for (auto & property : impl().Properties)
   {
      if (property.first == in_name)
      {
         property.second = in_value;
         return;
      }
   }

   addProperty(in_name, in_value);
}

void Error::addOrUpdateProperty(const std::string& in_name, const FilePath& in_value)
{
   addOrUpdateProperty(in_name, in_value.getAbsolutePath());
}

void Error::addOrUpdateProperty(const std::string& in_name, int in_value)
{
   addOrUpdateProperty(in_name, safe_convert::numberToString(in_value));
}

void Error::addProperty(const std::string& in_name, const std::string& in_value)
{
   copyOnWrite();
   impl().Properties.push_back(std::make_pair(in_name, in_value));
}

void Error::addProperty(const std::string& in_name, const FilePath& in_value)
{
   addProperty(in_name, in_value.getAbsolutePath());
}

void Error::addProperty(const std::string& in_name, int in_value)
{
   addProperty(in_name, safe_convert::numberToString(in_value));
}

std::string Error::asString() const
{
   std::ostringstream ostr;
   std::ostringstream errorStream;
   errorStream << getSummary();
   auto& props = getProperties();
   if (!props.empty())
   {
      errorStream << " [";
      for (size_t i = 0; i < props.size(); i++)
      {
         errorStream << props[i].first << ": " << props[i].second;
         if (i < props.size() - 1)
            errorStream << ", ";
      }
      errorStream << "]";
   }

   ostr << logging::cleanDelimiters(errorStream.str());

   ostr << logging::s_delim << " " << s_occurredAt << " "
        << logging::cleanDelimiters(getLocation().asString());

   if (getCause())
   {
      ostr << logging::s_delim << " " << s_causedBy << ": " << getCause().asString();
   }

   return ostr.str();
}

const Error& Error::getCause() const
{
   return impl().Cause;
}

int Error::getCode() const
{
   return impl().Code;
}

const ErrorLocation& Error::getLocation() const
{
   return impl().Location;
}

const std::string& Error::getMessage() const
{
   return impl().Message;
}

const std::string& Error::getName() const
{
   return impl().Name;
}
   
const ErrorProperties& Error::getProperties() const
{
   return impl().Properties;
}
   
std::string Error::getProperty(const std::string& in_name) const
{
   for (const auto & it : getProperties())
   {
      if (it.first == in_name)
         return it.second;
   }
   
   return std::string();
}

std::string Error::getSummary() const
{
   std::ostringstream ostr;
   ostr << impl().Name << " error "
        << impl().Code << " (" << impl().Message << ")";
   return ostr.str();
}

bool Error::isExpected() const
{
   return getProperty(s_errorExpected) == s_errorExpectedValue;
}

void Error::setExpected()
{
   addProperty(s_errorExpected, s_errorExpectedValue);
}

void Error::copyOnWrite()
{
   if ((m_impl != nullptr) && !m_impl.unique())
      m_impl.reset(new Impl(impl()));
}

bool Error::isError() const
{
   if (m_impl != nullptr)
      return impl().Code != 0;
   else
      return false;
}

Error::Impl& Error::impl() const
{
   // This doesn't really change the internal meaning of the object, so it's safe to const_cast here.
   if (m_impl == nullptr)
      const_cast<std::shared_ptr<Impl>*>(&m_impl)->reset(new Impl());
   return *m_impl;
}

std::ostream& operator<<(std::ostream& io_ostream, const Error& in_error)
{
   return io_ostream << in_error.asString();
}

// Common error creation functions =====================================================================================
Error systemError(int in_value, const ErrorLocation& in_location)
{
   using namespace boost::system ;
   return Error(error_code(in_value, system_category()), in_location);
}

Error systemError(int in_value,
                  const Error& in_cause,
                  const ErrorLocation& in_location)
{
   using namespace boost::system ;
   return Error(error_code(in_value, system_category()), in_cause, in_location);
}

Error systemError(int in_value,
                  const std::string& in_description,
                  const ErrorLocation& in_location)
{
   Error error = systemError(in_value, in_location);
   error.addProperty("description", in_description);
   return error;
}

Error unknownError(const std::string& in_message, const ErrorLocation&  in_location)
{
   return Error(
      1,
      "UnknownError",
      in_message,
      in_location);
}

Error unknownError(const std::string& in_message, const Error& in_cause, const ErrorLocation& in_location)
{
   return Error(
      1,
      "UnknownError",
      in_message,
      in_cause,
      in_location);
}

} // namespace launcher_plugins 
} // namespace rstudio<|MERGE_RESOLUTION|>--- conflicted
+++ resolved
@@ -251,16 +251,7 @@
    return !isError();
 }
 
-<<<<<<< HEAD
-bool Error::operator!() const
-{
-   return !operator bool();
-}
-
-std::string Error::asString() const
-=======
 bool Error::operator==(const Error& in_other) const
->>>>>>> 9805e406
 {
    if ((m_impl == nullptr) || (m_impl->Code == 0))
       return (in_other.m_impl == nullptr) || (in_other.m_impl->Code == 0);
