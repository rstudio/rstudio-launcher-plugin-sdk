--- conflicted
+++ resolved
@@ -1,11 +1,7 @@
 /*
  * FileLogDestination.cpp
  * 
-<<<<<<< HEAD
- * Copyright (C) 2020 by RStudio, PBC
-=======
  * Copyright (C) 2019-20 by RStudio, PBC
->>>>>>> 8238b135
  *
  * Unless you have received this program directly from RStudio pursuant to the terms of a commercial license agreement
  * with RStudio, then this program is licensed to you under the following terms:
